--- conflicted
+++ resolved
@@ -125,7 +125,6 @@
         self.dupes = None
         self.training_encoder = training_serializer._to_json
         self.training_decoder = training_serializer.dedupe_decoder
-        self.num_processes = 2
 
         string_predicates = (predicates.wholeFieldPredicate,
                              predicates.tokenFieldPredicate,
@@ -394,13 +393,8 @@
         self.dupes = core.scoreDuplicates(candidate_records,
                                           id_type,
                                           self.data_model,
-<<<<<<< HEAD
-                                          threshold,
-                                          self.num_processes)
-=======
                                           self.pool,
                                           threshold)
->>>>>>> b2d75ae5
         clusters = clustering.cluster(self.dupes, id_type, cluster_threshold)
 
         return clusters
