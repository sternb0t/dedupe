import dedupe
import unittest
import numpy
import random
import itertools
import warnings
<<<<<<< HEAD
import multiprocessing
=======
import dedupe.mekano as mk
import collections

DATA = {  100 : {"name": "Bob", "age": "50"},
          105 : {"name": "Charlie", "age": "75"},
          110 : {"name": "Meredith", "age": "40"},
          115 : {"name": "Sue", "age": "10"}, 
          120 : {"name": "Jimmy", "age": "20"},
          125 : {"name": "Jimbo", "age": "21"},
          130 : {"name": "Willy", "age": "35"},
          135 : {"name": "William", "age": "35"},
          140 : {"name": "Martha", "age": "19"},
          145 : {"name": "Kyle", "age": "27"}
        }
>>>>>>> e7580705

class CoreTest(unittest.TestCase):
  def setUp(self) :
    random.seed(123)

    self.records = iter([(('1', {'name': 'Margret', 'age': '32'}), 
                          ('2', {'name': 'Marga', 'age': '33'})), 
                         (('2', {'name': 'Marga', 'age': '33'}), 
                          ('3', {'name': 'Maria', 'age': '19'})), 
                         (('4', {'name': 'Maria', 'age': '19'}), 
                          ('5', {'name': 'Monica', 'age': '39'})), 
                         (('6', {'name': 'Monica', 'age': '39'}), 
                          ('7', {'name': 'Mira', 'age': '47'})),
                         (('8', {'name': 'Mira', 'age': '47'}), 
                          ('9', {'name': 'Mona', 'age': '9'})),
                        ])

    self.normalizedAffineGapDistance = dedupe.affinegap.normalizedAffineGapDistance
    self.data_model = {}
    self.data_model['fields'] = dedupe.backport.OrderedDict()
    v = {}
    v.update({'Has Missing': False, 'type': 'String', 'comparator': self.normalizedAffineGapDistance, \
              'weight': -1.0302742719650269})
    self.data_model['fields']['name'] = v
    self.data_model['bias'] = 4.76

    score_dtype = [('pairs', 'S1', 2), ('score', 'f4', 1)]
    self.desired_scored_pairs = numpy.array([(('1', '2'), 0.96), (['2', '3'], 0.96), \
                                             (['4', '5'], 0.78), (['6', '7'], 0.72), \
                                             (['8', '9'], 0.84)], dtype=score_dtype)


  def test_random_pair(self) :
    self.assertRaises(ValueError, dedupe.core.randomPairs, 1, 10)
    assert dedupe.core.randomPairs(10, 10).any()
    assert dedupe.core.randomPairs(10*1000000000, 10).any()
    assert numpy.array_equal(dedupe.core.randomPairs(10, 5), 
                             numpy.array([[ 1,  8],
                                          [ 5,  7],
                                          [ 1,  2],
                                          [ 3,  7],
                                          [ 2,  9]]))

  def test_score_duplicates(self):
    actual_scored_pairs_str = dedupe.core.scoreDuplicates(self.records,
                                                          'S1',
                                                          self.data_model,
                                                          multiprocessing.Pool(processes=1))

    scores_str = numpy.around(actual_scored_pairs_str['score'], decimals=2)

    numpy.testing.assert_almost_equal(self.desired_scored_pairs['score'], scores_str)
    numpy.testing.assert_equal(self.desired_scored_pairs['pairs'], actual_scored_pairs_str['pairs'])

class ConvenienceTest(unittest.TestCase):
  def test_data_sample(self):
    random.seed(123)
    assert dedupe.dataSample(DATA ,5) == \
            (({'age': '27', 'name': 'Kyle'}, {'age': '50', 'name': 'Bob'}),
            ({'age': '27', 'name': 'Kyle'}, {'age': '35', 'name': 'William'}),
            ({'age': '10', 'name': 'Sue'}, {'age': '35', 'name': 'William'}),
            ({'age': '27', 'name': 'Kyle'}, {'age': '20', 'name': 'Jimmy'}),
            ({'age': '75', 'name': 'Charlie'}, {'age': '21', 'name': 'Jimbo'}))

    with warnings.catch_warnings(record=True) as w:
      warnings.simplefilter("always")
      dedupe.dataSample(DATA,10000)
      assert len(w) == 1
      assert str(w[-1].message) == "Requested sample of size 10000, only returning 45 possible pairs"

class SourceComparatorTest(unittest.TestCase) :
  def test_comparator(self) :
    deduper = dedupe.Dedupe({'name' : {'type' : 'Source',
                                       'Source Names' : ['a', 'b'],
                                       'Has Missing' : True}}, ())

    source_comparator = deduper.data_model['fields']['name']['comparator']
    assert source_comparator('a', 'a') == 0
    assert source_comparator('b', 'b') == 1
    assert source_comparator('a', 'b') == 2
    assert source_comparator('b', 'a') == 2
    self.assertRaises(ValueError, source_comparator, 'b', 'c')
    self.assertRaises(ValueError, source_comparator, '', 'c')
    assert numpy.isnan(source_comparator('', 'b'))


class DataModelTest(unittest.TestCase) :

  def test_data_model(self) :
    OrderedDict = dedupe.backport.OrderedDict
    DataModel = dedupe.datamodel.DataModel
    from dedupe.distance.affinegap import normalizedAffineGapDistance
    from dedupe.distance.haversine import compareLatLong
    from dedupe.distance.jaccard import compareJaccard
    
    self.assertRaises(TypeError, DataModel)
    assert DataModel({}) == {'fields': OrderedDict(), 'bias': 0}
    self.assertRaises(ValueError, DataModel, {'a' : 'String'})
    self.assertRaises(ValueError, DataModel, {'a' : {'foo' : 'bar'}})
    self.assertRaises(ValueError, DataModel, {'a' : {'type' : 'bar'}})
    self.assertRaises(ValueError, DataModel, {'a-b' : {'type' : 'Interaction'}})
    self.assertRaises(ValueError, DataModel, {'a-b' : {'type' : 'Custom'}})
    self.assertRaises(ValueError, DataModel, {'a-b' : {'type' : 'String', 'comparator' : 'foo'}})

    self.assertRaises(KeyError, DataModel, {'a-b' : {'type' : 'Interaction',
                                                           'Interaction Fields' : ['a', 'b']}})
    assert DataModel({'a' : {'type' : 'String'}}) == \
      {'fields': OrderedDict([('a', {'Has Missing': False, 
                                     'type': 'String', 
                                     'comparator': normalizedAffineGapDistance})]),
       'bias': 0}
    assert DataModel({'a' : {'type' : 'LatLong'}}) == \
      {'fields': OrderedDict([('a', {'Has Missing': False, 
                                     'type': 'LatLong', 
                                     'comparator': compareLatLong})]), 
       'bias': 0}
    assert DataModel({'a' : {'type' : 'Set'}}) == \
      {'fields': OrderedDict([('a', {'Has Missing': False, 
                                     'type': 'Set', 
                                     'comparator': compareJaccard})]), 
       'bias': 0}
    assert DataModel({'a' : {'type' : 'String', 'Has Missing' : True}}) == \
      {'fields': OrderedDict([('a', {'Has Missing': True, 
                                     'type': 'String', 
                                     'comparator': normalizedAffineGapDistance}), 
                              ('a: not_missing', {'type': 'Missing Data'})]), 
       'bias': 0}
    assert DataModel({'a' : {'type' : 'String', 'Has Missing' : False}}) == \
      {'fields': OrderedDict([('a', {'Has Missing': False, 
                                     'type': 'String', 
                                     'comparator': normalizedAffineGapDistance})]),
       'bias': 0}
    assert DataModel({'a' : {'type' : 'String'}, 'b' : {'type' : 'String'}}) == \
      {'fields': OrderedDict([('a', {'Has Missing': False, 
                                     'type': 'String', 
                                     'comparator' : normalizedAffineGapDistance}), 
                              ('b', {'Has Missing': False, 
                                     'type': 'String', 
                                     'comparator': normalizedAffineGapDistance})]),
       'bias': 0}
    assert DataModel({'a' : {'type' : 'String'}, 
                      'b' : {'type' : 'String'},
                      'a-b' : {'type' : 'Interaction', 
                               'Interaction Fields' : ['a', 'b']}}) == \
      {'fields': OrderedDict([('a', {'Has Missing': False, 
                                     'type': 'String', 
                                     'comparator': normalizedAffineGapDistance}), 
                               ('b', {'Has Missing': False, 
                                      'type': 'String', 
                                      'comparator': normalizedAffineGapDistance}), 
                               ('a-b', {'Has Missing': False, 
                                        'type': 'Interaction', 
                                        'Interaction Fields': ['a', 'b']})]), 
       'bias': 0}
    assert DataModel({'a' : {'type' : 'String', 'Has Missing' : True}, 
                      'b' : {'type' : 'String'},
                      'a-b' : {'type' : 'Interaction', 
                               'Interaction Fields' : ['a', 'b']}}) == \
      {'fields': OrderedDict([('a', {'Has Missing': True, 
                                     'type': 'String', 
                                     'comparator': normalizedAffineGapDistance}), 
                               ('b', {'Has Missing': False, 
                                      'type': 'String', 
                                      'comparator': normalizedAffineGapDistance}), 
                               ('a-b', {'Has Missing': True, 
                                        'type': 'Interaction', 
                                        'Interaction Fields': ['a', 'b']}),
                              ('a: not_missing', {'type': 'Missing Data'}), 
                              ('a-b: not_missing', {'type': 'Missing Data'})]), 
       'bias': 0}
    assert DataModel({'a' : {'type' : 'String', 'Has Missing' : False}, 
                      'b' : {'type' : 'String'},
                      'a-b' : {'type' : 'Interaction', 
                               'Interaction Fields' : ['a', 'b']}}) == \
      {'fields': OrderedDict([('a', {'Has Missing': False, 
                                     'type': 'String', 
                                     'comparator': normalizedAffineGapDistance}), 
                               ('b', {'Has Missing': False, 
                                      'type': 'String', 
                                      'comparator': normalizedAffineGapDistance}), 
                               ('a-b', {'Has Missing': False, 
                                        'type': 'Interaction', 
                                        'Interaction Fields': ['a', 'b']})]),
       'bias': 0}

class DedupeInitializeTest(unittest.TestCase) :
  def test_initialize_fields(self) :
    self.assertRaises(ValueError, dedupe.Dedupe)
    self.assertRaises(ValueError, dedupe.Dedupe, [])

    fields =  { 'name' : {'type': 'String'}, 
                'age'  : {'type': 'String'},
              }
    deduper = dedupe.Dedupe(fields, [])

  def test_base_predicates(self) :
    deduper = dedupe.Dedupe({'name' : {'type' : 'String'}}, [])
    string_predicates = (dedupe.predicates.wholeFieldPredicate,
                         dedupe.predicates.tokenFieldPredicate,
                         dedupe.predicates.commonIntegerPredicate,
                         dedupe.predicates.sameThreeCharStartPredicate,
                         dedupe.predicates.sameFiveCharStartPredicate,
                         dedupe.predicates.sameSevenCharStartPredicate,
                         dedupe.predicates.nearIntegersPredicate,
                         dedupe.predicates.commonFourGram,
                         dedupe.predicates.commonSixGram)

    tfidf_string_predicates = tuple([dedupe.tfidf.TfidfPredicate(threshold)
                                     for threshold
                                     in [0.2, 0.4, 0.6, 0.8]])

    assert deduper.blocker_types == {'String' : string_predicates + tfidf_string_predicates}


class DedupeClassTest(unittest.TestCase):
  def setUp(self) : 
    random.seed(123) 
    fields =  { 'name' : {'type': 'String'}, 
                'age'  : {'type': 'String'},
              }
    data_sample = dedupe.dataSample(DATA, 6)
    self.deduper = dedupe.Dedupe(fields, data_sample)

  def test_add_training(self) :
    training_pairs = {0 : self.deduper.data_sample[0:3],
                      1 : self.deduper.data_sample[3:6]}
    self.deduper._addTrainingData(training_pairs)
    numpy.testing.assert_equal(self.deduper.training_data['label'],
                               [0, 0, 0, 1, 1, 1])
    numpy.testing.assert_almost_equal(self.deduper.training_data['distances'],
                                      numpy.array(
                                        [[5.5, 5.0178], 
                                         [5.5, 3.4431],
                                         [3.0, 5.5],
                                         [3.0, 5.125], 
                                         [5.5, 5.1931],
                                         [5.5, 5.0178]]),
                                      4)
    self.deduper._addTrainingData(training_pairs)
    numpy.testing.assert_equal(self.deduper.training_data['label'],
                               [0, 0, 0, 1, 1, 1]*2)
    numpy.testing.assert_almost_equal(self.deduper.training_data['distances'],
                                      numpy.array(
                                        [[5.5, 5.0178], 
                                         [5.5, 3.4431],
                                         [3.0, 5.5],
                                         [3.0, 5.125], 
                                         [5.5, 5.1931],
                                         [5.5, 5.0178]]*2),
                                      4)




class CoreTest(unittest.TestCase):

  def test_random_pair(self) :
    random.seed(123)
    self.assertRaises(ValueError, dedupe.core.randomPairs, 1, 10)
    assert dedupe.core.randomPairs(10, 10).any()
    assert dedupe.core.randomPairs(10*1000000000, 10).any()
    assert numpy.array_equal(dedupe.core.randomPairs(10, 5), 
                             numpy.array([[ 1,  8],
                                          [ 5,  7],
                                          [ 1,  2],
                                          [ 3,  7],
                                          [ 2,  9]]))

  def test_score_duplicates(self):
    score_dtype = [('pairs', 'S1', 2), ('score', 'f4', 1)]
    desired_scored_pairs = numpy.array([(['1', '2'], 0.96), (['2', '3'], 0.96), \
                                        (['4', '5'], 0.78), (['6', '7'], 0.72), \
                                        (['8', '9'], 0.84)], dtype=score_dtype)
    ids_str = iter([('1', '2'), ('2', '3'), ('4', '5'), ('6', '7'), ('8','9')])
    records = iter([({'name': 'Margret', 'age': '32'}, {'name': 'Marga', 'age': '33'}), \
                    ({'name': 'Marga', 'age': '33'}, {'name': 'Maria', 'age': '19'}), \
                    ({'name': 'Maria', 'age': '19'}, {'name': 'Monica', 'age': '39'}), \
                    ({'name': 'Monica', 'age': '39'}, {'name': 'Mira', 'age': '47'}), \
                    ({'name': 'Mira', 'age': '47'}, {'name': 'Mona', 'age': '9'}),
                  ])

    data_model = dedupe.datamodel.DataModel({'name' : {'type' : 'String'}})
    data_model['fields']['name']['weight'] = -1.0302742719650269
    data_model['bias'] = 4.76


    actual_scored_pairs_str = dedupe.core.scoreDuplicates(ids_str,
                                                          records,
                                                          'S1',
                                                          data_model)

    scores_str = numpy.around(actual_scored_pairs_str['score'], decimals=2)

    numpy.testing.assert_almost_equal(desired_scored_pairs['score'], 
                                      scores_str)
    numpy.testing.assert_equal(desired_scored_pairs['pairs'], 
                               actual_scored_pairs_str['pairs'])
  


class AffineGapTest(unittest.TestCase):
  def setUp(self):
    self.affineGapDistance = dedupe.affinegap.affineGapDistance
    self.normalizedAffineGapDistance = dedupe.affinegap.normalizedAffineGapDistance
    
  def test_affine_gap_correctness(self):
    assert self.affineGapDistance('a', 'b', -5, 5, 5, 1, 0.5) == 5
    assert self.affineGapDistance('ab', 'cd', -5, 5, 5, 1, 0.5) == 10
    assert self.affineGapDistance('ab', 'cde', -5, 5, 5, 1, 0.5) == 13
    assert self.affineGapDistance('a', 'cde', -5, 5, 5, 1, 0.5) == 8.5
    assert self.affineGapDistance('a', 'cd', -5, 5, 5, 1, 0.5) == 8
    assert self.affineGapDistance('b', 'a', -5, 5, 5, 1, 0.5) == 5
    assert self.affineGapDistance('a', 'a', -5, 5, 5, 1, 0.5) == -5
    assert numpy.isnan(self.affineGapDistance('a', '', -5, 5, 5, 1, 0.5))
    assert numpy.isnan(self.affineGapDistance('', '', -5, 5, 5, 1, 0.5))
    assert self.affineGapDistance('aba', 'aaa', -5, 5, 5, 1, 0.5) == -5
    assert self.affineGapDistance('aaa', 'aba', -5, 5, 5, 1, 0.5) == -5
    assert self.affineGapDistance('aaa', 'aa', -5, 5, 5, 1, 0.5) == -7
    assert self.affineGapDistance('aaa', 'a', -5, 5, 5, 1, 0.5) == -1.5
    assert numpy.isnan(self.affineGapDistance('aaa', '', -5, 5, 5, 1, 0.5))
    assert self.affineGapDistance('aaa', 'abba', -5, 5, 5, 1, 0.5) == 1
    
  def test_normalized_affine_gap_correctness(self):
    assert numpy.isnan(self.normalizedAffineGapDistance('', '', -5, 5, 5, 1, 0.5))
    

class ClusteringTest(unittest.TestCase):
  def setUp(self):
    # Fully connected star network
    self.dupes = (((1,2), .86),
                  ((1,3), .72),
                  ((1,4), .2),
                  ((1,5), .6),                 
                  ((2,3), .86),
                  ((2,4), .2),
                  ((2,5), .72),
                  ((3,4), .3),
                  ((3,5), .5),
                  ((4,5), .72))

    #Dupes with Ids as String
    self.str_dupes = ((('1', '2'), .86),
                      (('1', '3'), .72),
                      (('1', '4'), .2),
                      (('1', '5'), .6),
                      (('2', '3'), .86),
                      (('2', '4'), .2),
                      (('2', '5'), .72),
                      (('3', '4'), .3),
                      (('3', '5'), .5),
                      (('4', '5'), .72))

    self.bipartite_dupes = (((1,5), .1),
                            ((1,6), .72),
                            ((1,7), .2),
                            ((1,8), .6),
                            ((2,5), .2),
                            ((2,6), .2),
                            ((2,7), .72),
                            ((2,8), .3),
                            ((3,5), .24),
                            ((3,6), .72),
                            ((3,7), .24),
                            ((3,8), .65),
                            ((4,5), .63),
                            ((4,6), .96),
                            ((4,7), .23),
                            ((4,8), .74))


  def test_hierarchical(self):
    hierarchical = dedupe.clustering.cluster
    assert hierarchical(self.dupes, 'i4', 1) == []
    assert hierarchical(self.dupes, 'i4', 0.5) == [set([1, 2, 3]), set([4,5])]
    assert hierarchical(self.dupes, 'i4', 0) == [set([1, 2, 3, 4, 5])]
    assert hierarchical(self.str_dupes, 'S1', 1) == []
    assert hierarchical(self.str_dupes,'S1', 0.5) == [set(['1', '2', '3']), 
                                                      set(['4','5'])]
    assert hierarchical(self.str_dupes,'S1', 0) == [set(['1', '2', '3', '4', '5'])]

  def test_greedy_matching(self):
    greedyMatch = dedupe.clustering.greedyMatching
    assert greedyMatch(self.bipartite_dupes, 
                       threshold=0.5) == [(4, 6), 
                                          (2, 7),
                                          (3, 8)]
    
    assert greedyMatch(self.bipartite_dupes, 
                       threshold=0) == [(4, 6), 
                                        (2, 7),
                                        (3, 8), 
                                        (1, 5)]
    assert greedyMatch(self.bipartite_dupes, 
                       threshold=0.8) == [(4, 6)]
    assert greedyMatch(self.bipartite_dupes, 
                       threshold=1) == []


class BlockingTest(unittest.TestCase):
  def setUp(self):
    self.frozendict = dedupe.core.frozendict
    fields =  { 'name' : {'type': 'String'}, 
                'age'  : {'type': 'String'},
              }
    self.deduper = dedupe.Dedupe(fields)
    self.wholeFieldPredicate = dedupe.predicates.wholeFieldPredicate
    self.sameThreeCharStartPredicate = dedupe.predicates.sameThreeCharStartPredicate
    self.training_pairs = {
        0: [(self.frozendict({"name": "Bob", "age": "50"}),
             self.frozendict({"name": "Charlie", "age": "75"})),
            (self.frozendict({"name": "Meredith", "age": "40"}),
             self.frozendict({"name": "Sue", "age": "10"}))], 
        1: [(self.frozendict({"name": "Jimmy", "age": "20"}),
             self.frozendict({"name": "Jimbo", "age": "21"})),
            (self.frozendict({"name": "Willy", "age": "35"}),
             self.frozendict({"name": "William", "age": "35"}))]
      }
    self.predicate_functions = (self.wholeFieldPredicate, self.sameThreeCharStartPredicate)
    
class TfidfTest(unittest.TestCase):
  def setUp(self):
    self.field = "Hello World world"
    self.tokenfactory = mk.AtomFactory("tokens")
    self.record_id = 20
    self.data_d = {
                     100 : {"name": "Bob", "age": "50", "dataset": 0},
                     105 : {"name": "Charlie", "age": "75", "dataset": 1},
                     110 : {"name": "Meredith", "age": "40", "dataset": 1},
                     115 : {"name": "Sue", "age": "10", "dataset": 0},
                     120 : {"name": "Jimbo", "age": "21","dataset": 1},
                     125 : {"name": "Jimbo", "age": "21", "dataset": 0},
                     130 : {"name": "Willy", "age": "35", "dataset": 0},
                     135 : {"name": "Willy", "age": "35", "dataset": 1},
                     140 : {"name": "Martha", "age": "19", "dataset": 1},
                     145 : {"name": "Kyle", "age": "27", "dataset": 0},
                  }

    self.data_d = dict((k, dedupe.core.frozendict(v)) 
                              for k, v in self.data_d.items())

    
    self.tfidf_fields = set(["name"])

  def test_field_to_atom_vector(self):

    av = dedupe.tfidf.fieldToAtomVector(self.field, self.record_id, self.tokenfactory)
    assert av[self.tokenfactory["hello"]] == 1.0
    assert av[self.tokenfactory["world"]] == 2.0


  def test_inverted_index(self):
    ii = dedupe.tfidf.InvertedIndex(self.tfidf_fields)

    token_vectors = ii.unweightedIndex(self.data_d.items())
    name_index = mk.WeightVectors(ii.inverted_indices['name'])

    stop_words = dedupe.tfidf.stopWords(ii.inverted_indices['name'], 
                                        500)

    name_vectors = dedupe.tfidf.weightVectors(name_index, 
                                              token_vectors['name'],
                                              stop_words)

    assert set(name_vectors.keys()) == set([120, 130, 125, 135])

    ii = dedupe.tfidf.tokensToInvertedIndex(name_vectors)

    indexed_records = []
    for atomvectors in ii.values() :
      for av in atomvectors:
        indexed_records.append(av.name)

    assert set(indexed_records) == set([120, 130, 125, 135])

class PredicatesTest(unittest.TestCase):
  def test_predicates_correctness(self):
    field = '123 16th st'
    assert dedupe.predicates.wholeFieldPredicate(field) == ('123 16th st',)
    assert dedupe.predicates.tokenFieldPredicate(field) == ('123', '16th', 'st')
    assert dedupe.predicates.commonIntegerPredicate(field) == ('123', '16')
    assert dedupe.predicates.sameThreeCharStartPredicate(field) == ('123',)
    assert dedupe.predicates.sameFiveCharStartPredicate(field) == ('123 1',)
    assert dedupe.predicates.sameSevenCharStartPredicate(field) == ('123 16t',)
    assert dedupe.predicates.nearIntegersPredicate(field) == (15, 16, 17, 122, 123, 124)
    assert dedupe.predicates.commonFourGram(field) == ('123 ', '23 1', '3 16', ' 16t', '16th', '6th ', 'th s', 'h st')
    assert dedupe.predicates.commonSixGram(field) == ('123 16', '23 16t', '3 16th', ' 16th ', '16th s', '6th st')
    assert dedupe.predicates.initials(field,12) == ()
    assert dedupe.predicates.initials(field,7) == ('123 16t',)
    assert dedupe.predicates.ngrams(field,3) == ('123','23 ','3 1',' 16','16t','6th','th ','h s',' st')

class FieldDistances(unittest.TestCase):
  def test_field_distance_simple(self) :
    fieldDistances = dedupe.core.fieldDistances
    deduper = dedupe.Dedupe({'name' : {'type' :'String'},
                             'source' : {'type' : 'Source',
                                         'Source Names' : ['a', 'b']}}, [])

    record_pairs = (({'name' : 'steve', 'source' : 'a'}, 
                     {'name' : 'steven', 'source' : 'a'}),)


    numpy.testing.assert_array_almost_equal(fieldDistances(record_pairs, 
                                                           deduper.data_model),
                                            numpy.array([[0, 0.647, 0, 0, 0]]), 3)

    record_pairs = (({'name' : 'steve', 'source' : 'b'}, 
                     {'name' : 'steven', 'source' : 'b'}),)
    numpy.testing.assert_array_almost_equal(fieldDistances(record_pairs, 
                                                           deduper.data_model),
                                            numpy.array([[1, 0.647, 0, 0.647, 0]]), 3)

    record_pairs = (({'name' : 'steve', 'source' : 'a'}, 
                     {'name' : 'steven', 'source' : 'b'}),)
    numpy.testing.assert_array_almost_equal(fieldDistances(record_pairs, 
                                                           deduper.data_model),
                                            numpy.array([[0, 0.647, 1, 0, 0.647]]), 3)

  def test_comparator(self) :
    fieldDistances = dedupe.core.fieldDistances
    deduper = dedupe.Dedupe({'type' : {'type' : 'Categorical',
                                       'Categories' : ['a', 'b', 'c']}
                             }, [])

    record_pairs = (({'type' : 'a'},
                     {'type' : 'b'}),
                    ({'type' : 'a'},
                     {'type' : 'c'}))

    numpy.testing.assert_array_almost_equal(fieldDistances(record_pairs, 
                                                           deduper.data_model),
                                            numpy.array([[ 0, 0, 1, 0, 0],
                                                         [ 0, 0, 0, 1, 0]]),
                                            3)

    deduper = dedupe.Dedupe({'type' : {'type' : 'Categorical',
                                       'Categories' : ['a', 'b', 'c']},
                             'source' : {'type' : 'Source',
                                         'Source Names' : ['foo', 'bar']}
                             }, [])

    record_pairs = (({'type' : 'a',
                      'source' : 'bar'},
                     {'type' : 'b',
                      'source' : 'bar'}),
                    ({'type' : 'a', 
                      'source' : 'foo'},
                     {'type' : 'c',
                      'source' : 'bar'}))


    numpy.testing.assert_array_almost_equal(fieldDistances(record_pairs, 
                                                           deduper.data_model),
         numpy.array([[ 1, 0, 0, 0, 1, 0, 0, 0, 0, 0, 0, 1, 0, 0, 0, 0, 0.],
                      [ 0, 0, 1, 0, 0, 1, 0, 0, 0, 0, 0, 0, 0, 0, 1, 0, 0.]]),
                                            3)

 

  def test_field_distance_interaction(self) :
    fieldDistances = dedupe.core.fieldDistances
    deduper = dedupe.Dedupe({'first_name' : {'type' :'String'},
                             'last_name' : {'type' : 'String'},
                             'first-last' : {'type' : 'Interaction', 
                                             'Interaction Fields' : ['first_name', 
                                                                     'last_name']},
                             'source' : {'type' : 'Source',
                                         'Source Names' : ['a', 'b']}
                           }, [])

    record_pairs = (({'first_name' : 'steve', 
                      'last_name' : 'smith', 
                      'source' : 'b'}, 
                     {'first_name' : 'steven', 
                      'last_name' : 'smith', 
                      'source' : 'b'}),)

    # ['source', 'first_name', 'last_name', 'different sources',
    # 'first-last', 'source:first_name', 'different sources:first_name',
    # 'source:last_name', 'different sources:last_name',
    # 'source:first-last', 'different sources:first-last']
    numpy.testing.assert_array_almost_equal(fieldDistances(record_pairs, 
                                                           deduper.data_model),
                                            numpy.array([[ 1.0,  
                                                           0.647,  
                                                           0.5,  
                                                           0.0,
                                                           0.323,
                                                           0.647,
                                                           0.0,
                                                           0.5,
                                                           0.0,
                                                           0.323,
                                                           0.0]]),
                                            3)





if __name__ == "__main__":
    unittest.main()
<|MERGE_RESOLUTION|>--- conflicted
+++ resolved
@@ -4,9 +4,7 @@
 import random
 import itertools
 import warnings
-<<<<<<< HEAD
 import multiprocessing
-=======
 import dedupe.mekano as mk
 import collections
 
@@ -21,7 +19,6 @@
           140 : {"name": "Martha", "age": "19"},
           145 : {"name": "Kyle", "age": "27"}
         }
->>>>>>> e7580705
 
 class CoreTest(unittest.TestCase):
   def setUp(self) :
@@ -67,7 +64,6 @@
 
   def test_score_duplicates(self):
     actual_scored_pairs_str = dedupe.core.scoreDuplicates(self.records,
-                                                          'S1',
                                                           self.data_model,
                                                           multiprocessing.Pool(processes=1))
 
@@ -290,36 +286,6 @@
                                           [ 3,  7],
                                           [ 2,  9]]))
 
-  def test_score_duplicates(self):
-    score_dtype = [('pairs', 'S1', 2), ('score', 'f4', 1)]
-    desired_scored_pairs = numpy.array([(['1', '2'], 0.96), (['2', '3'], 0.96), \
-                                        (['4', '5'], 0.78), (['6', '7'], 0.72), \
-                                        (['8', '9'], 0.84)], dtype=score_dtype)
-    ids_str = iter([('1', '2'), ('2', '3'), ('4', '5'), ('6', '7'), ('8','9')])
-    records = iter([({'name': 'Margret', 'age': '32'}, {'name': 'Marga', 'age': '33'}), \
-                    ({'name': 'Marga', 'age': '33'}, {'name': 'Maria', 'age': '19'}), \
-                    ({'name': 'Maria', 'age': '19'}, {'name': 'Monica', 'age': '39'}), \
-                    ({'name': 'Monica', 'age': '39'}, {'name': 'Mira', 'age': '47'}), \
-                    ({'name': 'Mira', 'age': '47'}, {'name': 'Mona', 'age': '9'}),
-                  ])
-
-    data_model = dedupe.datamodel.DataModel({'name' : {'type' : 'String'}})
-    data_model['fields']['name']['weight'] = -1.0302742719650269
-    data_model['bias'] = 4.76
-
-
-    actual_scored_pairs_str = dedupe.core.scoreDuplicates(ids_str,
-                                                          records,
-                                                          'S1',
-                                                          data_model)
-
-    scores_str = numpy.around(actual_scored_pairs_str['score'], decimals=2)
-
-    numpy.testing.assert_almost_equal(desired_scored_pairs['score'], 
-                                      scores_str)
-    numpy.testing.assert_equal(desired_scored_pairs['pairs'], 
-                               actual_scored_pairs_str['pairs'])
-  
 
 
 class AffineGapTest(unittest.TestCase):
@@ -351,28 +317,31 @@
 class ClusteringTest(unittest.TestCase):
   def setUp(self):
     # Fully connected star network
-    self.dupes = (((1,2), .86),
-                  ((1,3), .72),
-                  ((1,4), .2),
-                  ((1,5), .6),                 
-                  ((2,3), .86),
-                  ((2,4), .2),
-                  ((2,5), .72),
-                  ((3,4), .3),
-                  ((3,5), .5),
-                  ((4,5), .72))
+    self.dupes = numpy.array([((1,2), .86),
+                              ((1,3), .72),
+                              ((1,4), .2),
+                              ((1,5), .6),                 
+                              ((2,3), .86),
+                              ((2,4), .2),
+                              ((2,5), .72),
+                              ((3,4), .3),
+                              ((3,5), .5),
+                              ((4,5), .72)],
+                             dtype = [('pairs', 'i4', 2), 
+                                      ('score', 'f4', 1)])
 
     #Dupes with Ids as String
-    self.str_dupes = ((('1', '2'), .86),
-                      (('1', '3'), .72),
-                      (('1', '4'), .2),
-                      (('1', '5'), .6),
-                      (('2', '3'), .86),
-                      (('2', '4'), .2),
-                      (('2', '5'), .72),
-                      (('3', '4'), .3),
-                      (('3', '5'), .5),
-                      (('4', '5'), .72))
+    self.str_dupes = numpy.array([(('1', '2'), .86),
+                                  (('1', '3'), .72),
+                                  (('1', '4'), .2),
+                                  (('1', '5'), .6),
+                                  (('2', '3'), .86),
+                                  (('2', '4'), .2),
+                                  (('2', '5'), .72),
+                                  (('3', '4'), .3),
+                                  (('3', '5'), .5),
+                                  (('4', '5'), .72)],
+                                 dtype = [('pairs', 'S4', 2), ('score', 'f4', 1)])
 
     self.bipartite_dupes = (((1,5), .1),
                             ((1,6), .72),
@@ -394,13 +363,13 @@
 
   def test_hierarchical(self):
     hierarchical = dedupe.clustering.cluster
-    assert hierarchical(self.dupes, 'i4', 1) == []
-    assert hierarchical(self.dupes, 'i4', 0.5) == [set([1, 2, 3]), set([4,5])]
-    assert hierarchical(self.dupes, 'i4', 0) == [set([1, 2, 3, 4, 5])]
-    assert hierarchical(self.str_dupes, 'S1', 1) == []
-    assert hierarchical(self.str_dupes,'S1', 0.5) == [set(['1', '2', '3']), 
+    assert hierarchical(self.dupes, 1) == []
+    assert hierarchical(self.dupes, 0.5) == [set([1, 2, 3]), set([4,5])]
+    assert hierarchical(self.dupes, 0) == [set([1, 2, 3, 4, 5])]
+    assert hierarchical(self.str_dupes, 1) == []
+    assert hierarchical(self.str_dupes, 0.5) == [set(['1', '2', '3']), 
                                                       set(['4','5'])]
-    assert hierarchical(self.str_dupes,'S1', 0) == [set(['1', '2', '3', '4', '5'])]
+    assert hierarchical(self.str_dupes, 0) == [set(['1', '2', '3', '4', '5'])]
 
   def test_greedy_matching(self):
     greedyMatch = dedupe.clustering.greedyMatching
