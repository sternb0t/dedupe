import dedupe
import unittest
import numpy
import random
import itertools
import warnings

<<<<<<< HEAD
DATA = {  100 : {"name": "Bob", "age": "50"},
          105 : {"name": "Charlie", "age": "75"},
          110 : {"name": "Meredith", "age": "40"},
          115 : {"name": "Sue", "age": "10"}, 
          120 : {"name": "Jimmy", "age": "20"},
          125 : {"name": "Jimbo", "age": "21"},
          130 : {"name": "Willy", "age": "35"},
          135 : {"name": "William", "age": "35"},
          140 : {"name": "Martha", "age": "19"},
          145 : {"name": "Kyle", "age": "27"}
        }
=======
class CoreTest(unittest.TestCase):
  def setUp(self) :
    random.seed(123)

    self.ids_str = iter([('1', '2'), ('2', '3'), ('4', '5'), ('6', '7'), ('8','9')])

    self.records = iter([({'name': 'Margret', 'age': '32'}, {'name': 'Marga', 'age': '33'}), \
                         ({'name': 'Marga', 'age': '33'}, {'name': 'Maria', 'age': '19'}), \
                         ({'name': 'Maria', 'age': '19'}, {'name': 'Monica', 'age': '39'}), \
                         ({'name': 'Monica', 'age': '39'}, {'name': 'Mira', 'age': '47'}), \
                         ({'name': 'Mira', 'age': '47'}, {'name': 'Mona', 'age': '9'}),
                        ])

    self.normalizedAffineGapDistance = dedupe.affinegap.normalizedAffineGapDistance
    self.data_model = {}
    self.data_model['fields'] = dedupe.backport.OrderedDict()
    v = {}
    v.update({'Has Missing': False, 'type': 'String', 'comparator': self.normalizedAffineGapDistance, \
              'weight': -1.0302742719650269})
    self.data_model['fields']['name'] = v
    self.data_model['bias'] = 4.76

    score_dtype = [('pairs', 'S1', 2), ('score', 'f4', 1)]
    self.desired_scored_pairs = numpy.array([(['1', '2'], 0.96), (['2', '3'], 0.96), \
                                             (['4', '5'], 0.78), (['6', '7'], 0.72), \
                                             (['8', '9'], 0.84)], dtype=score_dtype)


  def test_random_pair(self) :
    self.assertRaises(ValueError, dedupe.core.randomPairs, 1, 10)
    assert dedupe.core.randomPairs(10, 10).any()
    assert dedupe.core.randomPairs(10*1000000000, 10).any()
    assert numpy.array_equal(dedupe.core.randomPairs(10, 5), 
                             numpy.array([[ 1,  8],
                                          [ 5,  7],
                                          [ 1,  2],
                                          [ 3,  7],
                                          [ 2,  9]]))

  def test_score_duplicates(self):
    actual_scored_pairs_str = dedupe.core.scoreDuplicates(self.ids_str,
                                                          self.records,
                                                          'S1',
                                                          self.data_model)

    scores_str = numpy.around(actual_scored_pairs_str['score'], decimals=2)

    numpy.testing.assert_almost_equal(self.desired_scored_pairs['score'], scores_str)
    numpy.testing.assert_equal(self.desired_scored_pairs['pairs'], actual_scored_pairs_str['pairs'])
>>>>>>> d13124aa

class ConvenienceTest(unittest.TestCase):
  def test_data_sample(self):
    random.seed(123)
    assert dedupe.dataSample(DATA ,5) == \
            (({'age': '27', 'name': 'Kyle'}, {'age': '50', 'name': 'Bob'}),
            ({'age': '27', 'name': 'Kyle'}, {'age': '35', 'name': 'William'}),
            ({'age': '10', 'name': 'Sue'}, {'age': '35', 'name': 'William'}),
            ({'age': '27', 'name': 'Kyle'}, {'age': '20', 'name': 'Jimmy'}),
            ({'age': '75', 'name': 'Charlie'}, {'age': '21', 'name': 'Jimbo'}))

    with warnings.catch_warnings(record=True) as w:
      warnings.simplefilter("always")
      dedupe.dataSample(DATA,10000)
      assert len(w) == 1
      assert str(w[-1].message) == "Requested sample of size 10000, only returning 45 possible pairs"

class DataModelTest(unittest.TestCase) :

  def test_data_model(self) :
    OrderedDict = dedupe.backport.OrderedDict
    DataModel = dedupe.datamodel.DataModel
    from dedupe.distance.affinegap import normalizedAffineGapDistance
    from dedupe.distance.haversine import compareLatLong
    from dedupe.distance.jaccard import compareJaccard
    
    self.assertRaises(TypeError, DataModel)
    assert DataModel({}) == {'fields': OrderedDict(), 'bias': 0}
    self.assertRaises(ValueError, DataModel, {'a' : 'String'})
    self.assertRaises(ValueError, DataModel, {'a' : {'foo' : 'bar'}})
    self.assertRaises(ValueError, DataModel, {'a' : {'type' : 'bar'}})
    self.assertRaises(ValueError, DataModel, {'a-b' : {'type' : 'Interaction'}})
    self.assertRaises(ValueError, DataModel, {'a-b' : {'type' : 'Custom'}})
    self.assertRaises(ValueError, DataModel, {'a-b' : {'type' : 'String', 'comparator' : 'foo'}})

    self.assertRaises(KeyError, DataModel, {'a-b' : {'type' : 'Interaction',
                                                           'Interaction Fields' : ['a', 'b']}})
    assert DataModel({'a' : {'type' : 'String'}}) == \
      {'fields': OrderedDict([('a', {'Has Missing': False, 
                                     'type': 'String', 
                                     'comparator': normalizedAffineGapDistance})]),
       'bias': 0}
    assert DataModel({'a' : {'type' : 'LatLong'}}) == \
      {'fields': OrderedDict([('a', {'Has Missing': False, 
                                     'type': 'LatLong', 
                                     'comparator': compareLatLong})]), 
       'bias': 0}
    assert DataModel({'a' : {'type' : 'Set'}}) == \
      {'fields': OrderedDict([('a', {'Has Missing': False, 
                                     'type': 'Set', 
                                     'comparator': compareJaccard})]), 
       'bias': 0}
    assert DataModel({'a' : {'type' : 'String', 'Has Missing' : True}}) == \
      {'fields': OrderedDict([('a', {'Has Missing': True, 
                                     'type': 'String', 
                                     'comparator': normalizedAffineGapDistance}), 
                              ('a: not_missing', {'type': 'Missing Data'})]), 
       'bias': 0}
    assert DataModel({'a' : {'type' : 'String', 'Has Missing' : False}}) == \
      {'fields': OrderedDict([('a', {'Has Missing': False, 
                                     'type': 'String', 
                                     'comparator': normalizedAffineGapDistance})]),
       'bias': 0}
    assert DataModel({'a' : {'type' : 'String'}, 'b' : {'type' : 'String'}}) == \
      {'fields': OrderedDict([('a', {'Has Missing': False, 
                                     'type': 'String', 
                                     'comparator' : normalizedAffineGapDistance}), 
                              ('b', {'Has Missing': False, 
                                     'type': 'String', 
                                     'comparator': normalizedAffineGapDistance})]),
       'bias': 0}
    assert DataModel({'a' : {'type' : 'String'}, 
                      'b' : {'type' : 'String'},
                      'a-b' : {'type' : 'Interaction', 
                               'Interaction Fields' : ['a', 'b']}}) == \
      {'fields': OrderedDict([('a', {'Has Missing': False, 
                                     'type': 'String', 
                                     'comparator': normalizedAffineGapDistance}), 
                               ('b', {'Has Missing': False, 
                                      'type': 'String', 
                                      'comparator': normalizedAffineGapDistance}), 
                               ('a-b', {'Has Missing': False, 
                                        'type': 'Interaction', 
                                        'Interaction Fields': ['a', 'b']})]), 
       'bias': 0}
    assert DataModel({'a' : {'type' : 'String', 'Has Missing' : True}, 
                      'b' : {'type' : 'String'},
                      'a-b' : {'type' : 'Interaction', 
                               'Interaction Fields' : ['a', 'b']}}) == \
      {'fields': OrderedDict([('a', {'Has Missing': True, 
                                     'type': 'String', 
                                     'comparator': normalizedAffineGapDistance}), 
                               ('b', {'Has Missing': False, 
                                      'type': 'String', 
                                      'comparator': normalizedAffineGapDistance}), 
                               ('a-b', {'Has Missing': True, 
                                        'type': 'Interaction', 
                                        'Interaction Fields': ['a', 'b']}),
                              ('a: not_missing', {'type': 'Missing Data'}), 
                              ('a-b: not_missing', {'type': 'Missing Data'})]), 
       'bias': 0}
    assert DataModel({'a' : {'type' : 'String', 'Has Missing' : False}, 
                      'b' : {'type' : 'String'},
                      'a-b' : {'type' : 'Interaction', 
                               'Interaction Fields' : ['a', 'b']}}) == \
      {'fields': OrderedDict([('a', {'Has Missing': False, 
                                     'type': 'String', 
                                     'comparator': normalizedAffineGapDistance}), 
                               ('b', {'Has Missing': False, 
                                      'type': 'String', 
                                      'comparator': normalizedAffineGapDistance}), 
                               ('a-b', {'Has Missing': False, 
                                        'type': 'Interaction', 
                                        'Interaction Fields': ['a', 'b']})]),
       'bias': 0}

class DedupeInitializeTest(unittest.TestCase) :
  def test_initialize_fields(self) :
    self.assertRaises(AssertionError, dedupe.Dedupe)
    self.assertRaises(AssertionError, dedupe.Dedupe, [])

    fields =  { 'name' : {'type': 'String'}, 
                'age'  : {'type': 'String'},
              }
    deduper = dedupe.Dedupe(fields, [])

  def test_base_predicates(self) :
    deduper = dedupe.Dedupe({'name' : {'type' : 'String'}}, [])
    string_predicates = (dedupe.predicates.wholeFieldPredicate,
                         dedupe.predicates.tokenFieldPredicate,
                         dedupe.predicates.commonIntegerPredicate,
                         dedupe.predicates.sameThreeCharStartPredicate,
                         dedupe.predicates.sameFiveCharStartPredicate,
                         dedupe.predicates.sameSevenCharStartPredicate,
                         dedupe.predicates.nearIntegersPredicate,
                         dedupe.predicates.commonFourGram,
                         dedupe.predicates.commonSixGram)

    tfidf_string_predicates = tuple([dedupe.tfidf.TfidfPredicate(threshold)
                                     for threshold
                                     in [0.2, 0.4, 0.6, 0.8]])

    assert deduper.blocker_types == {'String' : string_predicates + tfidf_string_predicates}


class DedupeClassTest(unittest.TestCase):
  def setUp(self) : 
    random.seed(123) 
    fields =  { 'name' : {'type': 'String'}, 
                'age'  : {'type': 'String'},
              }
    data_sample = dedupe.dataSample(DATA, 6)
    self.deduper = dedupe.Dedupe(fields, data_sample)

  def test_add_training(self) :
    training_pairs = {0 : self.deduper.data_sample[0:3],
                      1 : self.deduper.data_sample[3:6]}
    self.deduper._addTrainingData(training_pairs)
    numpy.testing.assert_equal(self.deduper.training_data['label'],
                               [0, 0, 0, 1, 1, 1])
    numpy.testing.assert_almost_equal(self.deduper.training_data['distances'],
                                      numpy.array(
                                        [[5.5, 5.0178], 
                                         [5.5, 3.4431],
                                         [3.0, 5.5],
                                         [3.0, 5.125], 
                                         [5.5, 5.1931],
                                         [5.5, 5.0178]]),
                                      4)
    self.deduper._addTrainingData(training_pairs)
    numpy.testing.assert_equal(self.deduper.training_data['label'],
                               [0, 0, 0, 1, 1, 1]*2)
    numpy.testing.assert_almost_equal(self.deduper.training_data['distances'],
                                      numpy.array(
                                        [[5.5, 5.0178], 
                                         [5.5, 3.4431],
                                         [3.0, 5.5],
                                         [3.0, 5.125], 
                                         [5.5, 5.1931],
                                         [5.5, 5.0178]]*2),
                                      4)




class CoreTest(unittest.TestCase):

  def test_random_pair(self) :
    random.seed(123)
    self.assertRaises(ValueError, dedupe.core.randomPairs, 1, 10)
    assert dedupe.core.randomPairs(10, 10).any()
    assert dedupe.core.randomPairs(10*1000000000, 10).any()
    assert numpy.array_equal(dedupe.core.randomPairs(10, 5), 
                             numpy.array([[ 1,  8],
                                          [ 5,  7],
                                          [ 1,  2],
                                          [ 3,  7],
                                          [ 2,  9]]))

  def test_score_duplicates(self):
    score_dtype = [('pairs', 'S1', 2), ('score', 'f4', 1)]
    desired_scored_pairs = numpy.array([(['1', '2'], 0.96), (['2', '3'], 0.96), \
                                        (['4', '5'], 0.78), (['6', '7'], 0.72), \
                                        (['8', '9'], 0.84)], dtype=score_dtype)
    ids_str = iter([('1', '2'), ('2', '3'), ('4', '5'), ('6', '7'), ('8','9')])
    records = iter([({'name': 'Margret', 'age': '32'}, {'name': 'Marga', 'age': '33'}), \
                    ({'name': 'Marga', 'age': '33'}, {'name': 'Maria', 'age': '19'}), \
                    ({'name': 'Maria', 'age': '19'}, {'name': 'Monica', 'age': '39'}), \
                    ({'name': 'Monica', 'age': '39'}, {'name': 'Mira', 'age': '47'}), \
                    ({'name': 'Mira', 'age': '47'}, {'name': 'Mona', 'age': '9'}),
                  ])

    data_model = dedupe.datamodel.DataModel({'name' : {'type' : 'String'}})
    data_model['fields']['name']['weight'] = -1.0302742719650269
    data_model['bias'] = 4.76


    actual_scored_pairs_str = dedupe.core.scoreDuplicates(ids_str,
                                                          records,
                                                          'S1',
                                                          data_model)

    scores_str = numpy.around(actual_scored_pairs_str['score'], decimals=2)

    numpy.testing.assert_almost_equal(desired_scored_pairs['score'], 
                                      scores_str)
    numpy.testing.assert_equal(desired_scored_pairs['pairs'], 
                               actual_scored_pairs_str['pairs'])
  


class AffineGapTest(unittest.TestCase):
  def setUp(self):
    self.affineGapDistance = dedupe.affinegap.affineGapDistance
    self.normalizedAffineGapDistance = dedupe.affinegap.normalizedAffineGapDistance
    
  def test_affine_gap_correctness(self):
    assert self.affineGapDistance('a', 'b', -5, 5, 5, 1, 0.5) == 5
    assert self.affineGapDistance('ab', 'cd', -5, 5, 5, 1, 0.5) == 10
    assert self.affineGapDistance('ab', 'cde', -5, 5, 5, 1, 0.5) == 13
    assert self.affineGapDistance('a', 'cde', -5, 5, 5, 1, 0.5) == 8.5
    assert self.affineGapDistance('a', 'cd', -5, 5, 5, 1, 0.5) == 8
    assert self.affineGapDistance('b', 'a', -5, 5, 5, 1, 0.5) == 5
    assert self.affineGapDistance('a', 'a', -5, 5, 5, 1, 0.5) == -5
    assert numpy.isnan(self.affineGapDistance('a', '', -5, 5, 5, 1, 0.5))
    assert numpy.isnan(self.affineGapDistance('', '', -5, 5, 5, 1, 0.5))
    assert self.affineGapDistance('aba', 'aaa', -5, 5, 5, 1, 0.5) == -5
    assert self.affineGapDistance('aaa', 'aba', -5, 5, 5, 1, 0.5) == -5
    assert self.affineGapDistance('aaa', 'aa', -5, 5, 5, 1, 0.5) == -7
    assert self.affineGapDistance('aaa', 'a', -5, 5, 5, 1, 0.5) == -1.5
    assert numpy.isnan(self.affineGapDistance('aaa', '', -5, 5, 5, 1, 0.5))
    assert self.affineGapDistance('aaa', 'abba', -5, 5, 5, 1, 0.5) == 1
    
  def test_normalized_affine_gap_correctness(self):
    assert numpy.isnan(self.normalizedAffineGapDistance('', '', -5, 5, 5, 1, 0.5))
    

class ClusteringTest(unittest.TestCase):
  def setUp(self):
    # Fully connected star network
    self.dupes = (((1,2), .86),
                  ((1,3), .72),
                  ((1,4), .2),
                  ((1,5), .6),                 
                  ((2,3), .86),
                  ((2,4), .2),
                  ((2,5), .72),
                  ((3,4), .3),
                  ((3,5), .5),
                  ((4,5), .72))
    #Dupes with Ids as String
    self.str_dupes = ((('1', '2'), .86),
                      (('1', '3'), .72),
                      (('1', '4'), .2),
                      (('1', '5'), .6),
                      (('2', '3'), .86),
                      (('2', '4'), .2),
                      (('2', '5'), .72),
                      (('3', '4'), .3),
                      (('3', '5'), .5),
                      (('4', '5'), .72))

            
  def test_hierarchical(self):
    hierarchical = dedupe.clustering.cluster
    assert hierarchical(self.dupes, 'i4', 1) == []
    assert hierarchical(self.dupes, 'i4', 0.5) == [set([1, 2, 3]), set([4,5])]
    assert hierarchical(self.dupes, 'i4', 0) == [set([1, 2, 3, 4, 5])]
    assert hierarchical(self.str_dupes, 'S1', 1) == []
    assert hierarchical(self.str_dupes,'S1', 0.5) == [set(['1', '2', '3']), set(['4','5'])]
    assert hierarchical(self.str_dupes,'S1', 0) == [set(['1', '2', '3', '4', '5'])]


class TfidfTest(unittest.TestCase):
  def setUp(self):
    self.frozendict = dedupe.core.frozendict
    fields =  { 'name' : {'type': 'String'}, 
                'age'  : {'type': 'String'},
              }
    self.deduper = dedupe.Dedupe(fields)
    self.wholeFieldPredicate = dedupe.predicates.wholeFieldPredicate
    self.sameThreeCharStartPredicate = dedupe.predicates.sameThreeCharStartPredicate
    self.training_pairs = {
        0: [(self.frozendict({"name": "Bob", "age": "50"}),
             self.frozendict({"name": "Charlie", "age": "75"})),
            (self.frozendict({"name": "Meredith", "age": "40"}),
             self.frozendict({"name": "Sue", "age": "10"}))], 
        1: [(self.frozendict({"name": "Jimmy", "age": "20"}),
             self.frozendict({"name": "Jimbo", "age": "21"})),
            (self.frozendict({"name": "Willy", "age": "35"}),
             self.frozendict({"name": "William", "age": "35"}))]
      }
    self.predicate_functions = (self.wholeFieldPredicate, self.sameThreeCharStartPredicate)
    
class PredicatesTest(unittest.TestCase):
  def test_predicates_correctness(self):
    field = '123 16th st'
    assert dedupe.predicates.wholeFieldPredicate(field) == ('123 16th st',)
    assert dedupe.predicates.tokenFieldPredicate(field) == ('123', '16th', 'st')
    assert dedupe.predicates.commonIntegerPredicate(field) == ('123', '16')
    assert dedupe.predicates.sameThreeCharStartPredicate(field) == ('123',)
    assert dedupe.predicates.sameFiveCharStartPredicate(field) == ('123 1',)
    assert dedupe.predicates.sameSevenCharStartPredicate(field) == ('123 16t',)
    assert dedupe.predicates.nearIntegersPredicate(field) == (15, 16, 17, 122, 123, 124)
    assert dedupe.predicates.commonFourGram(field) == ('123 ', '23 1', '3 16', ' 16t', '16th', '6th ', 'th s', 'h st')
    assert dedupe.predicates.commonSixGram(field) == ('123 16', '23 16t', '3 16th', ' 16th ', '16th s', '6th st')
    assert dedupe.predicates.initials(field,12) == ()
    assert dedupe.predicates.initials(field,7) == ('123 16t',)
    assert dedupe.predicates.ngrams(field,3) == ('123','23 ','3 1',' 16','16t','6th','th ','h s',' st')

class FieldDistances(unittest.TestCase):
  def test_field_distance_simple(self) :
    fieldDistances = dedupe.core.fieldDistances
    deduper = dedupe.Dedupe({'name' : {'type' :'String'},
                             'source' : {'type' : 'Source',
                                         'Source Names' : ['a', 'b']}}, [])

    record_pairs = (({'name' : 'steve', 'source' : 'a'}, 
                     {'name' : 'steven', 'source' : 'a'}),)


    numpy.testing.assert_array_almost_equal(fieldDistances(record_pairs, 
                                                           deduper.data_model),
                                            numpy.array([[0, 0.647, 0, 0, 0]]), 3)

    record_pairs = (({'name' : 'steve', 'source' : 'b'}, 
                     {'name' : 'steven', 'source' : 'b'}),)
    numpy.testing.assert_array_almost_equal(fieldDistances(record_pairs, 
                                                           deduper.data_model),
                                            numpy.array([[1, 0.647, 0, 0.647, 0]]), 3)

    record_pairs = (({'name' : 'steve', 'source' : 'a'}, 
                     {'name' : 'steven', 'source' : 'b'}),)
    numpy.testing.assert_array_almost_equal(fieldDistances(record_pairs, 
                                                           deduper.data_model),
                                            numpy.array([[0, 0.647, 1, 0, 0.647]]), 3)

  def test_comparator(self) :
    fieldDistances = dedupe.core.fieldDistances
    deduper = dedupe.Dedupe({'type' : {'type' : 'Categorical',
                                       'Categories' : ['a', 'b', 'c']}
                             }, [])

    record_pairs = (({'type' : 'a'},
                     {'type' : 'b'}),
                    ({'type' : 'a'},
                     {'type' : 'c'}))

    numpy.testing.assert_array_almost_equal(fieldDistances(record_pairs, 
                                                           deduper.data_model),
                                            numpy.array([[ 0, 0, 1, 0, 0],
                                                         [ 0, 0, 0, 1, 0]]),
                                            3)

    deduper = dedupe.Dedupe({'type' : {'type' : 'Categorical',
                                       'Categories' : ['a', 'b', 'c']},
                             'source' : {'type' : 'Source',
                                         'Source Names' : ['foo', 'bar']}
                             }, [])

    record_pairs = (({'type' : 'a',
                      'source' : 'bar'},
                     {'type' : 'b',
                      'source' : 'bar'}),
                    ({'type' : 'a', 
                      'source' : 'foo'},
                     {'type' : 'c',
                      'source' : 'bar'}))


    numpy.testing.assert_array_almost_equal(fieldDistances(record_pairs, 
                                                           deduper.data_model),
         numpy.array([[ 1, 0, 0, 0, 1, 0, 0, 0, 0, 0, 0, 1, 0, 0, 0, 0, 0.],
                      [ 0, 0, 1, 0, 0, 1, 0, 0, 0, 0, 0, 0, 0, 0, 1, 0, 0.]]),
                                            3)

 

  def test_field_distance_interaction(self) :
    fieldDistances = dedupe.core.fieldDistances
    deduper = dedupe.Dedupe({'first_name' : {'type' :'String'},
                             'last_name' : {'type' : 'String'},
                             'first-last' : {'type' : 'Interaction', 
                                             'Interaction Fields' : ['first_name', 
                                                                     'last_name']},
                             'source' : {'type' : 'Source',
                                         'Source Names' : ['a', 'b']}
                           }, [])

    record_pairs = (({'first_name' : 'steve', 
                      'last_name' : 'smith', 
                      'source' : 'b'}, 
                     {'first_name' : 'steven', 
                      'last_name' : 'smith', 
                      'source' : 'b'}),)

    # ['source', 'first_name', 'last_name', 'different sources',
    # 'first-last', 'source:first_name', 'different sources:first_name',
    # 'source:last_name', 'different sources:last_name',
    # 'source:first-last', 'different sources:first-last']
    numpy.testing.assert_array_almost_equal(fieldDistances(record_pairs, 
                                                           deduper.data_model),
                                            numpy.array([[ 1.0,  
                                                           0.647,  
                                                           0.5,  
                                                           0.0,
                                                           0.323,
                                                           0.647,
                                                           0.0,
                                                           0.5,
                                                           0.0,
                                                           0.323,
                                                           0.0]]),
                                            3)





if __name__ == "__main__":
    unittest.main()
<|MERGE_RESOLUTION|>--- conflicted
+++ resolved
@@ -5,7 +5,6 @@
 import itertools
 import warnings
 
-<<<<<<< HEAD
 DATA = {  100 : {"name": "Bob", "age": "50"},
           105 : {"name": "Charlie", "age": "75"},
           110 : {"name": "Meredith", "age": "40"},
@@ -17,7 +16,7 @@
           140 : {"name": "Martha", "age": "19"},
           145 : {"name": "Kyle", "age": "27"}
         }
-=======
+
 class CoreTest(unittest.TestCase):
   def setUp(self) :
     random.seed(123)
@@ -67,7 +66,6 @@
 
     numpy.testing.assert_almost_equal(self.desired_scored_pairs['score'], scores_str)
     numpy.testing.assert_equal(self.desired_scored_pairs['pairs'], actual_scored_pairs_str['pairs'])
->>>>>>> d13124aa
 
 class ConvenienceTest(unittest.TestCase):
   def test_data_sample(self):
